--- conflicted
+++ resolved
@@ -87,12 +87,8 @@
   val random_nonce        : unit -> nonce
 
   (** [nonce_of_bytes b] creates a nonce out of bytes [b].
-<<<<<<< HEAD
-      If [b] is not [nonce_size] byte long, {!Size_mismatch} is raised. *)
-=======
 
       @raise Size_mismatch if [b] is not {!nonce_size} bytes long *)
->>>>>>> 495fdb5a
   val nonce_of_bytes      : Bytes.t -> nonce
 
   (** [increment_nonce ?step n] interprets nonce [n] as a big-endian
@@ -131,12 +127,8 @@
     val of_public_key   : public key -> storage
 
     (** [to_public_key s] converts [s] to a public key.
-<<<<<<< HEAD
-        If [s] is not [public_key_size] long, {!Size_mismatch} is raised. *)
-=======
 
         @raise Size_mismatch if [s] is not {!public_key_size} bytes long *)
->>>>>>> 495fdb5a
     val to_public_key   : storage -> public key
 
     (** [of_secret_key k] converts [k] to {!storage}. The result is
@@ -144,12 +136,8 @@
     val of_secret_key   : secret key -> storage
 
     (** [to_secret_key s] converts [s] to a secret key.
-<<<<<<< HEAD
-        If [s] is not [secret_key_size] long, {!Size_mismatch} is raised. *)
-=======
 
         @raise Size_mismatch if [s] is not {!secret_key_size} bytes long *)
->>>>>>> 495fdb5a
     val to_secret_key   : storage -> secret key
 
     (** [of_channel_key k] converts [k] to {!storage}. The result is
@@ -157,12 +145,8 @@
     val of_channel_key  : channel key -> storage
 
     (** [to_channel_key s] converts [s] to a channel key.
-<<<<<<< HEAD
-        If [s] is not [channel_key_size] long, {!Size_mismatch} is raised. *)
-=======
 
         @raise Size_mismatch if [s] is not {!channel_key_size} bytes long *)
->>>>>>> 495fdb5a
     val to_channel_key  : storage -> channel key
 
     (** [of_nonce n] converts [n] to {!storage}. The result is
@@ -170,12 +154,8 @@
     val of_nonce        : nonce -> storage
 
     (** [to_nonce s] converts [s] to a nonce.
-<<<<<<< HEAD
-        If [s] is not [nonce_size] long, {!Size_mismatch} is raised. *)
-=======
 
         @raise Size_mismatch if [s] is not {!nonce_size} bytes long *)
->>>>>>> 495fdb5a
     val to_nonce        : storage -> nonce
 
     (** [box sk pk m n] encrypts and authenticates a message [m] using
@@ -186,14 +166,9 @@
     (** [box_open sk pk c n] verifies and decrypts a ciphertext [c] using
         the receiver's secret key [sk], the sender's public key [pk], and
         a nonce [n].
-<<<<<<< HEAD
-        If authenticity of message cannot be verified, {!Verification_failure}
-        is raised. *)
-=======
 
         @raise Verification_failure if authenticity of message cannot
         be verified *)
->>>>>>> 495fdb5a
     val box_open        : secret key -> public key -> storage -> nonce -> storage
 
     (** [fast_box ck m n] encrypts and authenticates a message [m] using
@@ -204,14 +179,9 @@
     (** [fast_box_open ck c n] verifies and decrypts a ciphertext [c] using
         the channel key [ck] precomputed from receiver's secret key
         and the sender's public key, and a nonce [n].
-<<<<<<< HEAD
-        If authenticity of message cannot be verified, {!Verification_failure}
-        is raised. *)
-=======
 
         @raise Verification_failure if authenticity of message cannot
         be verified *)
->>>>>>> 495fdb5a
     val fast_box_open   : channel key -> storage -> nonce -> storage
   end
 
@@ -253,12 +223,8 @@
     val of_group_elt  : group_elt -> storage
 
     (** [to_group_elt s] converts [s] to a group_elt.
-<<<<<<< HEAD
-        If [s] is not [group_elt_size] long, {!Invalid_argument} is raised. *)
-=======
 
         @raise Size_mismatch if [s] is not {!group_elt_size} bytes long *)
->>>>>>> 495fdb5a
     val to_group_elt  : storage -> group_elt
 
     (** [of_integer i] converts [i] to {!storage}. The result
@@ -266,12 +232,8 @@
     val of_integer    : integer -> storage
 
     (** [to_integer s] converts [s] to a integer.
-<<<<<<< HEAD
-        If [s] is not [integer_size] long, {!Invalid_argument} is raised. *)
-=======
 
         @raise Size_mismatch if [s] is not {!integer_size} bytes long *)
->>>>>>> 495fdb5a
     val to_integer    : storage -> integer
   end
 
@@ -346,13 +308,9 @@
     val of_public_key   : public key -> storage
 
     (** [to_public_key s] converts [s] to a public key.
-<<<<<<< HEAD
-        If [s] is not [public_key_size] long, {!Size_mismatch} is raised. *)
-=======
 
         @raise Size_mismatch if [s] is not {!public_key_size} bytes
         long *)
->>>>>>> 495fdb5a
     val to_public_key   : storage -> public key
 
     (** [of_secret_key k] converts [k] to {!storage}. The result is
@@ -360,13 +318,9 @@
     val of_secret_key   : secret key -> storage
 
     (** [to_secret_key s] converts [s] to a secret key.
-<<<<<<< HEAD
-        If [s] is not [secret_key_size] long, {!Size_mismatch} is raised. *)
-=======
 
         @raise Size_mismatch if [s] is not {!secret_key_size} bytes
         long *)
->>>>>>> 495fdb5a
     val to_secret_key   : storage -> secret key
 
     (** [of_signature a] converts [a] to {!storage}. The result is
@@ -374,12 +328,8 @@
     val of_signature    : signature -> storage
 
     (** [to_signature s] converts [s] to a signature.
-<<<<<<< HEAD
-        If [s] is not [signature_size] long, {!Size_mismatch} is raised. *)
-=======
 
         @raise Size_mismatch if [s] is not {!signature_size} bytes long *)
->>>>>>> 495fdb5a
     val to_signature    : storage -> signature
 
     (** [of_seed s] converts [s] to type {!storage}. The result is
@@ -397,14 +347,9 @@
 
     (** [sign_open pk sm] verifies the signature in [sm] using the signer's
         public key [pk], and returns the message.
-<<<<<<< HEAD
-        If authenticity of message cannot be verified, {!Verification_failure}
-        is raised. *)
-=======
 
         @raise Verification_failure if authenticity of message cannot
         be verified *)
->>>>>>> 495fdb5a
     val sign_open       : public key -> storage -> storage
 
     (** [sign_detached sk m] signs a message [m] using the signer's secret
@@ -412,15 +357,10 @@
     val sign_detached   : secret key -> storage -> signature
 
     (** [verify pk s m] checks that [s] is a correct signature of a message
-<<<<<<< HEAD
-        [m] under the public key [pk]. If it is not, {!Verification_failure}
-        is raised. *)
-=======
         [m] under the public key [pk].
 
         @raise Verification_failure if [s] is not a correct signature
         of [m] under [pk] *)
->>>>>>> 495fdb5a
     val verify          : public key -> signature -> storage -> unit
   end
 
@@ -449,12 +389,8 @@
   val random_nonce    : unit -> nonce
 
   (** [nonce_of_bytes b] creates a nonce out of bytes [b].
-<<<<<<< HEAD
-      If [b] is not [nonce_size] byte long, {!Size_mismatch} is raised. *)
-=======
 
       @raise Size_mismatch if [b] is not {!nonce_size} bytes long *)
->>>>>>> 495fdb5a
   val nonce_of_bytes  : Bytes.t -> nonce
 
   (** [increment_nonce ?step n] interprets nonce [n] as a big-endian
@@ -476,12 +412,8 @@
     val of_key          : secret key -> storage
 
     (** [to_key s] converts [s] to a secret key.
-<<<<<<< HEAD
-        If [s] is not [key_size] long, {!Size_mismatch} is raised. *)
-=======
 
         @raise Size_mismatch if [s] is not {!key_size} bytes long *)
->>>>>>> 495fdb5a
     val to_key          : storage -> secret key
 
     (** [of_nonce n] converts [n] to {!storage}. The result is
@@ -489,12 +421,8 @@
     val of_nonce        : nonce -> storage
 
     (** [to_nonce s] converts [s] to a nonce.
-<<<<<<< HEAD
-        If [s] is not [nonce_size] long, {!Size_mismatch} is raised. *)
-=======
 
         @raise Size_mismatch if [s] is not {!nonce_size} bytes long *)
->>>>>>> 495fdb5a
     val to_nonce        : storage -> nonce
 
     (** [secret_box k m n] encrypts and authenticates a message [m] using
@@ -504,15 +432,10 @@
 
     (** [secret_box_open k c n] verifies and decrypts a ciphertext [c] using
         a secret key [k] and a nonce [n], and returns the resulting plaintext
-<<<<<<< HEAD
-        [m]. If authenticity of message cannot be verified,
-        {!Verification_failure} is raised. *)
-=======
         [m].
 
         @raise Verification_failure if authenticity of message cannot
         be verified *)
->>>>>>> 495fdb5a
     val secret_box_open : secret key -> storage -> nonce -> storage
   end
 
@@ -541,12 +464,8 @@
   val random_nonce    : unit -> nonce
 
   (** [nonce_of_bytes b] creates a nonce out of bytes [b].
-<<<<<<< HEAD
-      If [b] is not [nonce_size] byte long, {!Size_mismatch} is raised. *)
-=======
 
       @raise Size_mismatch if [b] is not {!nonce_size} bytes long *)
->>>>>>> 495fdb5a
   val nonce_of_bytes  : Bytes.t -> nonce
 
   (** [increment_nonce ?step n] interprets nonce [n] as a big-endian
@@ -568,12 +487,8 @@
     val of_key          : secret key -> storage
 
     (** [to_key s] converts [s] to a secret key.
-<<<<<<< HEAD
-        If [s] is not [key_size] long, {!Size_mismatch} is raised. *)
-=======
 
         @raise Size_mismatch if [s] is not {!key_size} bytes long *)
->>>>>>> 495fdb5a
     val to_key          : storage -> secret key
 
     (** [of_nonce n] converts [n] to {!storage}. The result is
@@ -581,12 +496,8 @@
     val of_nonce        : nonce -> storage
 
     (** [to_nonce s] converts [s] to a nonce.
-<<<<<<< HEAD
-        If [s] is not [nonce_size] long, {!Size_mismatch} is raised. *)
-=======
 
         @raise Size_mismatch if [s] is not {!nonce_size} bytes long *)
->>>>>>> 495fdb5a
     val to_nonce        : storage -> nonce
 
     (** [stream k len n] produces a [len]-byte stream [c] as a function of
@@ -633,12 +544,8 @@
     val of_key  : secret key -> storage
 
     (** [to_key s] converts [s] to a secret key.
-<<<<<<< HEAD
-        If [s] is not [key_size] long, {!Size_mismatch} is raised. *)
-=======
 
         @raise Size_mismatch if [s] is not {!key_size} bytes long *)
->>>>>>> 495fdb5a
     val to_key  : storage -> secret key
 
     (** [of_auth a] converts [a] to {!storage}. The result is
@@ -646,12 +553,8 @@
     val of_auth : auth -> storage
 
     (** [to_auth s] converts [s] to an authenticator.
-<<<<<<< HEAD
-        If [s] is not [auth_size] long, {!Size_mismatch} is raised. *)
-=======
 
         @raise Size_mismatch if [s] is not {!auth_size} bytes long *)
->>>>>>> 495fdb5a
     val to_auth : storage -> auth
 
     (** [auth k m] authenticates a message [m] using a secret key [k],
@@ -659,15 +562,10 @@
     val auth    : secret key -> storage -> auth
 
     (** [verify k a m] checks that [a] is a correct authenticator
-<<<<<<< HEAD
-        of a message [m] under the secret key [k]. If it is not,
-        {!Verification_failure} is raised. *)
-=======
         of a message [m] under the secret key [k].
 
         @raise Verification_failure if [a] is not a correct authenticator
         of [m] under [k] *)
->>>>>>> 495fdb5a
     val verify  : secret key -> auth -> storage -> unit
   end
 
@@ -702,12 +600,8 @@
     val of_hash : hash -> storage
 
     (** [to_hash s] converts [s] to a hash.
-<<<<<<< HEAD
-        If [s] is not [size] long, {!Invalid_argument} is raised. *)
-=======
 
         @raise Size_mismatch if [s] is not {!size} bytes long *)
->>>>>>> 495fdb5a
     val to_hash : storage -> hash
 
     (** [digest m] computes a hash for message [m]. *)
